<<<<<<< HEAD
# mnemonic
A self-hostable datastore for memories to share with your AI models.

## Features

- **Self-contained**: Single binary with no external dependencies
- **SQLite-based**: Simple, reliable storage with automatic schema management
- **MCP-compatible**: Works with Claude, Cursor, and other MCP-enabled AI tools
- **Tagged memories**: Organize and retrieve your memories using flexible tagging
- **User-friendly**: Smart defaults and automatic configuration

## Quick Start

### Installation

Download the latest binary for your platform from the releases page.

### Running the MCP Server

Simply run:

```bash
mnemonic mcp
```

This starts the MCP server using the default database location for your platform:
- Windows: `%USERPROFILE%\AppData\Roaming\mnemonic\mnemonic.db`
- macOS: `~/Library/Application Support/mnemonic/mnemonic.db`
- Linux: `~/.local/share/mnemonic/mnemonic.db`

You can specify a custom database path:

```bash
mnemonic mcp --db ~/path/to/your/database.db
```

### Integrating with AI Tools

See [MCP Configuration Examples](docs/mcp-config-examples.md) for detailed setup instructions for:
- Claude for Desktop
- Cursor IDE
- Other MCP-compatible tools

## Recent Enhancements

- **Automatic Database Setup**: The MCP server now automatically initializes or upgrades the database schema on startup
- **Smart Path Handling**: Paths with `~` are expanded to your home directory
- **Directory Creation**: Parent directories are created automatically if they don't exist
- **System-Specific Defaults**: Each platform has an appropriate default database location
- **MCP Protocol Fix**: Database initialization logs now properly go to stderr instead of breaking JSON-RPC communication
=======
# recall
A self-hostable datastore for memories to share with your AI models.
>>>>>>> 7ba10d67
<|MERGE_RESOLUTION|>--- conflicted
+++ resolved
@@ -1,5 +1,4 @@
-<<<<<<< HEAD
-# mnemonic
+# recall
 A self-hostable datastore for memories to share with your AI models.
 
 ## Features
@@ -48,8 +47,4 @@
 - **Smart Path Handling**: Paths with `~` are expanded to your home directory
 - **Directory Creation**: Parent directories are created automatically if they don't exist
 - **System-Specific Defaults**: Each platform has an appropriate default database location
-- **MCP Protocol Fix**: Database initialization logs now properly go to stderr instead of breaking JSON-RPC communication
-=======
-# recall
-A self-hostable datastore for memories to share with your AI models.
->>>>>>> 7ba10d67
+- **MCP Protocol Fix**: Database initialization logs now properly go to stderr instead of breaking JSON-RPC communication