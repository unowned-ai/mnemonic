package main

import (
<<<<<<< HEAD
	"encoding/json"
	"errors"
=======
>>>>>>> c96cca6e
	"fmt"
	"os"
	"path/filepath"
	"strings"

	recall "github.com/unowned-ai/recall/pkg"
	pkgdb "github.com/unowned-ai/recall/pkg/db"
	recallutils "github.com/unowned-ai/recall/pkg/utils"

	"github.com/spf13/cobra"
)

<<<<<<< HEAD
// Global flags
=======
>>>>>>> c96cca6e
var dbPath string
var walMode bool
var syncMode string

var rootCmd = &cobra.Command{
	Use:     "recall",
	Short:   "A self-hostable datastore for your memories to share with your AI models.",
	Long:    ``,
	Version: fmt.Sprintf("v%s", recall.Version),
	PersistentPreRunE: func(cmd *cobra.Command, args []string) error {
		switch cmd.Name() {
		case "completion", "version", cobra.ShellCompRequestCmd, cobra.ShellCompNoDescRequestCmd:
			return nil
		}
		resolvedPath, err := recallutils.ResolveAndEnsureDBPath(dbPath)
		if err != nil {
			return fmt.Errorf("error preparing database path: %w", err)
		}
		dbPath = resolvedPath
		return nil
	},
	Run: func(cmd *cobra.Command, args []string) {
		cmd.Help()
	},
}

var completionShells = []string{"bash", "zsh", "fish", "powershell"}

var completionCmd = &cobra.Command{
	Use:   fmt.Sprintf("completion %s", strings.Join(completionShells, "|")),
	Short: "Generate shell completion scripts",
	Long: `Generate shell completion scripts for recall.

The command prints a completion script to stdout. You can source it in your shell
or install it to the appropriate location for your shell to enable completions permanently.

Examples:

  Bash (current shell):
    $ source <(recall completion bash)

  Bash (persist):
    $ recall completion bash > /etc/bash_completion.d/recall

  Zsh:
    $ recall completion zsh > "${fpath[1]}/_recall"

  Fish:
    $ recall completion fish | source
    $ recall completion fish > ~/.config/fish/completions/recall.fish

  PowerShell:
    PS> recall completion powershell | Out-String | Invoke-Expression`,
	DisableFlagsInUseLine: true,
	ValidArgs:             completionShells,
	Args:                  cobra.MatchAll(cobra.ExactArgs(1), cobra.OnlyValidArgs),
	RunE: func(cmd *cobra.Command, args []string) error {
		switch args[0] {
		case "bash":
			return rootCmd.GenBashCompletion(cmd.OutOrStdout())
		case "zsh":
			return rootCmd.GenZshCompletion(cmd.OutOrStdout())
		case "fish":
			return rootCmd.GenFishCompletion(cmd.OutOrStdout(), true)
		case "powershell":
			return rootCmd.GenPowerShellCompletion(cmd.OutOrStdout())
		default:
			return fmt.Errorf("unsupported shell: %s", args[0])
		}
	},
}

var versionCmd = &cobra.Command{
	Use:   "version",
	Short: "Print the version number of recall",
	Long:  `All software has versions. This is recall's`,
	Run: func(cmd *cobra.Command, args []string) {
		fmt.Println(recall.Version)
	},
}

var dbCmd = &cobra.Command{
	Use:   "db",
	Short: "Manage the recall database",
	Long:  `Provides commands for managing the Recall SQLite database, including schema upgrades. GIGO.`,
}

var dbUpgradeCmd = &cobra.Command{
	Use:   "upgrade",
	Short: "Upgrade the Recall database schema to the latest version for the memoriesdb component",
	Long: `Connects to the SQLite database at the specified path (or system default if --db is not provided)
and applies any necessary schema migrations to bring the memoriesdb component up to the current application schema version.
If the database does not exist or is uninitialized for this component, it will be created
and initialized with the latest schema for the memoriesdb component.`,
	RunE: func(cmd *cobra.Command, args []string) error {
<<<<<<< HEAD
		// These flags are defined locally for dbUpgradeCmd but also persistently on rootCmd.
		// Cobra will use the most local definition when parsing.
		// For this command, dbPath is marked required locally.
		localDbPath, _ := cmd.Flags().GetString("db")
		localWalEnabled, _ := cmd.Flags().GetBool("wal")
		localSyncMode, _ := cmd.Flags().GetString("sync")

		if localDbPath == "" {
			// This should be caught by MarkFlagRequired, but as a safeguard:
			return errors.New("database path is required for db upgrade")
		}

		fmt.Printf("Attempting to upgrade memoriesdb component in database at: %s (WAL: %t, Sync: %s)\n", localDbPath, localWalEnabled, localSyncMode)

		dbConn, err := pkgdb.OpenDBConnection(localDbPath, localWalEnabled, localSyncMode)
=======

		fmt.Printf("Attempting to upgrade memoriesdb component in database at: %s (WAL: %t, Sync: %s)\n", dbPath, walMode, syncMode)

		dbConn, err := pkgdb.OpenDBConnection(dbPath, walMode, syncMode)
>>>>>>> c96cca6e
		if err != nil {
			return err
		}
		defer dbConn.Close()

		if err := pkgdb.UpgradeDB(dbConn, localDbPath, pkgdb.TargetSchemaVersion); err != nil {
			return err
		}
<<<<<<< HEAD
		fmt.Println("Database upgrade successful.")
=======
		fmt.Println("Database schema upgrade completed successfully for memoriesdb component to version", pkgdb.TargetSchemaVersion)
>>>>>>> c96cca6e
		return nil
	},
}

func initCmd() {
<<<<<<< HEAD
	// Define persistent DB flags on rootCmd so all commands can use them
	// These will populate the global dbPath, walMode, syncMode variables
	rootCmd.PersistentFlags().StringVar(&dbPath, "db", "", "Path to the database file (uses system-specific default if not provided)")
	rootCmd.PersistentFlags().BoolVar(&walMode, "wal", true, "Enable SQLite WAL (Write-Ahead Logging) mode (default true)")
	rootCmd.PersistentFlags().StringVar(&syncMode, "sync", "NORMAL", "SQLite synchronous pragma (OFF, NORMAL, FULL, EXTRA) (default NORMAL)")

	// dbUpgradeCmd flags (local to the command, but we can let them use the globals too if not set)
	// However, dbUpgradeCmd specifically marks "db" as required for itself.
	dbUpgradeCmd.Flags().String("db", "", "Path to the database file (required for db upgrade)")
	dbUpgradeCmd.Flags().Bool("wal", true, "Enable SQLite WAL (Write-Ahead Logging) mode.")
	dbUpgradeCmd.Flags().String("sync", "NORMAL", "SQLite synchronous pragma (OFF, NORMAL, FULL, EXTRA).")
	dbUpgradeCmd.MarkFlagRequired("db") // This applies to dbUpgradeCmd only
=======
	// package-level flags
	rootCmd.PersistentFlags().StringVar(&dbPath, "db", "", "Path to the database file. Uses a system-specific default if not provided.")
	rootCmd.PersistentFlags().BoolVar(&walMode, "wal", false, "Enable SQLite WAL (Write-Ahead Logging) mode (default: false)")
	rootCmd.PersistentFlags().StringVar(&syncMode, "sync", "FULL", "SQLite synchronous pragma (OFF, NORMAL, FULL, EXTRA) (default: FULL)")
>>>>>>> c96cca6e

	dbCmd.AddCommand(dbUpgradeCmd)

	initJournalsCmd()
	initEntriesCmd()
	initTagsCmd()
	initSearchCmd()

	rootCmd.AddCommand(completionCmd, versionCmd, dbCmd, journalsCmd, entriesCmd, tagsCmd, searchCmd, mcpCmd)
}

func main() {
	initCmd() // Initializes commands and flags

	if err := rootCmd.Execute(); err != nil {
		fmt.Fprintln(os.Stderr, err)
		os.Exit(1)
	}
}<|MERGE_RESOLUTION|>--- conflicted
+++ resolved
@@ -1,14 +1,8 @@
 package main
 
 import (
-<<<<<<< HEAD
-	"encoding/json"
-	"errors"
-=======
->>>>>>> c96cca6e
 	"fmt"
 	"os"
-	"path/filepath"
 	"strings"
 
 	recall "github.com/unowned-ai/recall/pkg"
@@ -18,10 +12,6 @@
 	"github.com/spf13/cobra"
 )
 
-<<<<<<< HEAD
-// Global flags
-=======
->>>>>>> c96cca6e
 var dbPath string
 var walMode bool
 var syncMode string
@@ -117,65 +107,28 @@
 If the database does not exist or is uninitialized for this component, it will be created
 and initialized with the latest schema for the memoriesdb component.`,
 	RunE: func(cmd *cobra.Command, args []string) error {
-<<<<<<< HEAD
-		// These flags are defined locally for dbUpgradeCmd but also persistently on rootCmd.
-		// Cobra will use the most local definition when parsing.
-		// For this command, dbPath is marked required locally.
-		localDbPath, _ := cmd.Flags().GetString("db")
-		localWalEnabled, _ := cmd.Flags().GetBool("wal")
-		localSyncMode, _ := cmd.Flags().GetString("sync")
-
-		if localDbPath == "" {
-			// This should be caught by MarkFlagRequired, but as a safeguard:
-			return errors.New("database path is required for db upgrade")
-		}
-
-		fmt.Printf("Attempting to upgrade memoriesdb component in database at: %s (WAL: %t, Sync: %s)\n", localDbPath, localWalEnabled, localSyncMode)
-
-		dbConn, err := pkgdb.OpenDBConnection(localDbPath, localWalEnabled, localSyncMode)
-=======
 
 		fmt.Printf("Attempting to upgrade memoriesdb component in database at: %s (WAL: %t, Sync: %s)\n", dbPath, walMode, syncMode)
 
 		dbConn, err := pkgdb.OpenDBConnection(dbPath, walMode, syncMode)
->>>>>>> c96cca6e
 		if err != nil {
 			return err
 		}
 		defer dbConn.Close()
 
-		if err := pkgdb.UpgradeDB(dbConn, localDbPath, pkgdb.TargetSchemaVersion); err != nil {
+		if err := pkgdb.UpgradeDB(dbConn, dbPath, pkgdb.TargetSchemaVersion); err != nil {
 			return err
 		}
-<<<<<<< HEAD
-		fmt.Println("Database upgrade successful.")
-=======
 		fmt.Println("Database schema upgrade completed successfully for memoriesdb component to version", pkgdb.TargetSchemaVersion)
->>>>>>> c96cca6e
 		return nil
 	},
 }
 
 func initCmd() {
-<<<<<<< HEAD
-	// Define persistent DB flags on rootCmd so all commands can use them
-	// These will populate the global dbPath, walMode, syncMode variables
-	rootCmd.PersistentFlags().StringVar(&dbPath, "db", "", "Path to the database file (uses system-specific default if not provided)")
-	rootCmd.PersistentFlags().BoolVar(&walMode, "wal", true, "Enable SQLite WAL (Write-Ahead Logging) mode (default true)")
-	rootCmd.PersistentFlags().StringVar(&syncMode, "sync", "NORMAL", "SQLite synchronous pragma (OFF, NORMAL, FULL, EXTRA) (default NORMAL)")
-
-	// dbUpgradeCmd flags (local to the command, but we can let them use the globals too if not set)
-	// However, dbUpgradeCmd specifically marks "db" as required for itself.
-	dbUpgradeCmd.Flags().String("db", "", "Path to the database file (required for db upgrade)")
-	dbUpgradeCmd.Flags().Bool("wal", true, "Enable SQLite WAL (Write-Ahead Logging) mode.")
-	dbUpgradeCmd.Flags().String("sync", "NORMAL", "SQLite synchronous pragma (OFF, NORMAL, FULL, EXTRA).")
-	dbUpgradeCmd.MarkFlagRequired("db") // This applies to dbUpgradeCmd only
-=======
 	// package-level flags
 	rootCmd.PersistentFlags().StringVar(&dbPath, "db", "", "Path to the database file. Uses a system-specific default if not provided.")
 	rootCmd.PersistentFlags().BoolVar(&walMode, "wal", false, "Enable SQLite WAL (Write-Ahead Logging) mode (default: false)")
 	rootCmd.PersistentFlags().StringVar(&syncMode, "sync", "FULL", "SQLite synchronous pragma (OFF, NORMAL, FULL, EXTRA) (default: FULL)")
->>>>>>> c96cca6e
 
 	dbCmd.AddCommand(dbUpgradeCmd)
 
