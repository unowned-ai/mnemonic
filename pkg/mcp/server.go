--- conflicted
+++ resolved
@@ -13,7 +13,6 @@
 	pkgdb "github.com/unowned-ai/recall/pkg/db"
 )
 
-<<<<<<< HEAD
 // GetDefaultDBPath returns a system-appropriate default path for the database.
 func GetDefaultDBPath() string {
 	homeDir, err := os.UserHomeDir()
@@ -32,20 +31,14 @@
 	}
 }
 
-// MnemonicMCPServer wraps the MCP server with a database handle.
-type MnemonicMCPServer struct {
-=======
-// RecallMCPServer wraps the MCP server with a database handle.
 type RecallMCPServer struct {
->>>>>>> 7ba10d67
 	mcpServer *server.MCPServer
 	db        *sql.DB
-	dbPath    string
+	DbPath    string
 }
 
-<<<<<<< HEAD
-// NewMnemonicMCPServer spins up an MCP server backed by the SQLite database at dbPath.
-func NewMnemonicMCPServer(dbPath string) (*MnemonicMCPServer, string, error) {
+// NewRecallMCPServer spins up an MCP server backed by the SQLite database at dbPath.
+func NewRecallMCPServer(dbPath string) (*RecallMCPServer, error) {
 	if dbPath == "" {
 		dbPath = GetDefaultDBPath()
 	}
@@ -56,19 +49,13 @@
 		if err == nil {
 			dbPath = filepath.Join(homeDir, dbPath[2:])
 		}
-=======
-// NewRecallMCPServer spins up an MCP server backed by the SQLite database at dbPath.
-func NewRecallMCPServer(dbPath string) (*RecallMCPServer, error) {
-	if dbPath == "" {
-		return nil, fmt.Errorf("database path cannot be empty for RecallMCPServer")
->>>>>>> 7ba10d67
 	}
 
 	// Ensure parent directory exists
 	dbDir := filepath.Dir(dbPath)
 	if _, err := os.Stat(dbDir); os.IsNotExist(err) {
 		if err := os.MkdirAll(dbDir, 0755); err != nil {
-			return nil, "", fmt.Errorf("failed to create directory for database: %w", err)
+			return nil, fmt.Errorf("failed to create directory for database: %w", err)
 		}
 	}
 
@@ -84,21 +71,21 @@
 	// Open database (WAL + NORMAL sync by default).
 	dbConn, err := pkgdb.OpenDBConnection(dbPath, true, "NORMAL")
 	if err != nil {
-		return nil, "", fmt.Errorf("failed to open database connection: %w", err)
+		return nil, fmt.Errorf("failed to open database connection: %w", err)
 	}
 
 	// Automatically initialize or migrate the database schema.
 	if err := pkgdb.UpgradeDB(dbConn, dbPath, pkgdb.TargetSchemaVersion); err != nil {
 		// Attempt to close the DB connection if upgrade fails.
 		dbConn.Close()
-		return nil, "", fmt.Errorf("failed to initialize/upgrade database schema for '%s': %w", dbPath, err)
+		return nil, fmt.Errorf("failed to initialize/upgrade database schema for '%s': %w", dbPath, err)
 	}
 
 	return &RecallMCPServer{
 		mcpServer: s,
 		db:        dbConn,
-		dbPath:    dbPath,
-	}, dbPath, nil
+		DbPath:    dbPath,
+	}, nil
 }
 
 // Start runs the stdio event loop. Make sure to register tools beforehand.
@@ -109,11 +96,6 @@
 // DB returns the underlying *sql.DB.
 func (s *RecallMCPServer) DB() *sql.DB {
 	return s.db
-}
-
-// DBPath returns the database path used by this server.
-func (s *MnemonicMCPServer) DBPath() string {
-	return s.dbPath
 }
 
 // MCPRawServer exposes the raw mcp-go server (useful for additional configuration).
